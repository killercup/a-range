//! Create ranges in a very explicit manner
//!
//! Start with the [`from()`] function and build up a range using [`From::up_to`] or
//! [`From::down_to`].
//!
//! # Examples
//!
//! ```rust
//! extern crate a_range;
//!
//! let x = a_range::from(5).up_to(7);
//! assert_eq!(x.to_vec(), vec![5, 6, 7]);
//!
//! let x = a_range::from(3).down_to(1);
//! assert_eq!(x.to_vec(), vec![3, 2, 1]);
//! ```
//!
//! Note that the created ranges are _ends-inclusive._
//!
//! Single element ranges are also possible!
//!
//! ```rust
//! # extern crate a_range;
//!
//! let up_range = a_range::from(10).up_to(10);
//! assert_eq!(up_range.to_vec(), vec![10]);
//!
//! let down_range = a_range::from(10).down_to(10);
//! assert_eq!(down_range.to_vec(), vec![10]);
//! ```

#![warn(missing_docs)]

extern crate num_traits;

#[cfg(test)]
#[macro_use]
extern crate proptest;

#[cfg(test)]
extern crate docmatic;

use num_traits::{Bounded, One};
use std::iter::FromIterator;
use std::ops::{AddAssign, SubAssign};

/// Start constructing a new [Range].
///
/// # Examples
///
/// ```rust
/// extern crate a_range;
///
/// let start = a_range::from(42);
/// let range = start.up_to(48);
///
/// assert_eq!(range.to_vec(), vec![42, 43, 44, 45, 46, 47, 48]);
/// ```
pub fn from<Idx>(i: Idx) -> From<Idx> {
    From { from: i }
}

/// Constructed using [`from()`]
///
/// The the methods provided for this type to build a [Range].
#[derive(Clone, Debug, Hash, PartialEq, Eq, PartialOrd)]
pub struct From<Idx> {
    from: Idx,
}

/// Implement copy for From instances with copyable indices
impl<T: Copy> Copy for From<T> {}

#[test]
fn copyable_from_is_copy() {
    fn is_copy<T: Copy>(_x: T) {}

    let range = From { from: 0 };
    is_copy(range);
}

impl<Idx> From<Idx>
where
    Idx: PartialOrd + One + AddAssign + SubAssign,
{
    /// Construct a [Range] that counts up to the given item.
    ///
    /// # Panics
    ///
    /// This function will panic when trying to create a [Range] where the upper bound is less than the lower bound.
    pub fn up_to(self, x: Idx) -> Range<Idx, Upwards> {
        if self.from > x {
            panic!("Invalid range: upper bound cannot be lesser than lower bound!");
        }

        Range {
            from: self.from,
            to: x,
            direction: Upwards,
        }
    }

    /// Construct a [Range] that counts down to the given item.
    ///
    /// # Panics
    ///
    /// This function will panic when trying to create a [Range] where the lower bound is less than the upper bound.
    pub fn down_to(self, x: Idx) -> Range<Idx, Downwards> {
        if self.from < x {
            panic!("Invalid range: lower bound cannot be lesser than upper bound!");
        }

        Range {
            from: self.from,
            to: x,
            direction: Downwards,
        }
    }
}

impl<Idx> From<Idx>
where
    Idx: Bounded + One + AddAssign + SubAssign,
{
    /// Construct a [Range] that counts up to `Idx`'s maximum value.
    ///
    /// ```rust
    /// extern crate a_range;
    ///
    /// let range = a_range::from(10).up_to_infinity();
    ///
    /// let v: Vec<i32> = range.into_iter().take(5).collect::<Vec<i32>>();
    /// assert_eq!(v, vec![10, 11, 12, 13, 14]);
    /// ```
    pub fn up_to_infinity(self) -> Range<Idx, Upwards> {
        Range {
            from: self.from,
            to: Idx::max_value(),
            direction: Upwards,
        }
    }
}

/// A range
///
/// This is basically a start, and end, and a direction.
///
/// The index type can be any type, but to get a useful range, you need to supply something that
/// implements some common traits, like [`Clone`], and [`PartialEq`]; but also [`One`] (the identity
/// element used) as well as [`AddAssign`] and [`SubAssign`] (to work increment/decrement the index).
///
/// # Note
///
/// This is generic over the index. The type parameter for the direction is an implementation
/// detail to ensure this is a type-level constant (instead of it being checked at runtime).
#[derive(Clone, Debug, Hash, PartialEq, Eq, PartialOrd)]
pub struct Range<Idx, Dir>
where
    Dir: Direction<Idx>,
{
    direction: Dir,
    from: Idx,
    to: Idx,
}

/// Implement copy for Ranges with copyable indices
impl<T: Copy, Dir: Copy + Direction<T>> Copy for Range<T, Dir> {}

#[test]
fn copyable_range_is_copy() {
    fn is_copy<T: Copy>(_x: T) {}

    let range = Range {
        direction: Upwards,
        from: 0,
        to: 100,
    };
    is_copy(range);
}

#[doc(hidden)]
#[derive(Clone, Copy, Debug, Hash, PartialEq, Eq, PartialOrd)]
pub struct Upwards;

#[doc(hidden)]
#[derive(Clone, Copy, Debug, Hash, PartialEq, Eq, PartialOrd)]
pub struct Downwards;

#[doc(hidden)]
pub trait Direction<Idx> {
    fn step(i: &mut Idx);
}

impl<Idx> Direction<Idx> for Upwards
where
    Idx: One + AddAssign,
{
    fn step(i: &mut Idx) {
        *i += Idx::one();
    }
}

impl<Idx> Direction<Idx> for Downwards
where
    Idx: One + SubAssign,
{
    fn step(i: &mut Idx) {
        *i -= Idx::one();
    }
}

/// Range counting up
impl<Idx, Dir> Range<Idx, Dir>
where
    Idx: Clone + PartialEq + One + AddAssign + SubAssign,
    Dir: Clone + Direction<Idx>,
{
    /// Returns an iterator without consuming the range
    ///
    /// # Examples
    ///
    /// ```rust
    /// extern crate a_range;
    ///
    /// let mut collection = Vec::new();
    /// for i in a_range::from(1).up_to(3).iter() {
    ///     collection.push(i * 3);
    /// }
    ///
    /// assert_eq!(collection, vec![3, 6, 9]);
    /// ```
    ///
    /// # Note
    ///
    /// Clones both upper and lower bounds of the index to be owned by the returned iterator.
    pub fn iter(&self) -> RangeIter<Idx, Upwards> {
        self.into_iter()
    }

    /// Collect range into a container
    ///
    /// Works for any container type that implements [`FromIterator`].
    ///
    /// # Examples
    ///
    /// Basic usage, creating a [`Vec`]. See also [`Range::to_vec`]
    ///
    /// ```rust
    /// extern crate a_range;
    ///
    /// let collection: Vec<_> = a_range::from(42).up_to(45).collect();
    ///
    /// assert_eq!(collection, vec![42, 43, 44, 45]);
    /// ```
    ///
    /// Using `collect()` to make a [`std::collections::HashSet`]
    ///
    /// ```rust
    /// extern crate a_range;
    /// use std::collections::HashSet;
    ///
    /// let collection: HashSet<_> = a_range::from(42).up_to(45).collect();
    ///
    /// assert!(collection.contains(&42));
    /// ```
    ///
    pub fn collect<B>(self) -> B
    where
        B: FromIterator<Idx>,
    {
        self.into_iter().collect()
    }

    /// Turn range into a [Vec]
    ///
    /// # Examples
    ///
    /// ```rust
    /// extern crate a_range;
    ///
    /// let vector = a_range::from(42).up_to(45).to_vec();
    ///
    /// assert_eq!(vector, vec![42, 43, 44, 45]);
    /// ```
    pub fn to_vec(&self) -> Vec<Idx> {
        self.iter().collect()
    }
}

<<<<<<< HEAD
/// Range counting down
impl<Idx> Range<Idx, Downwards>
where
    Idx: Clone + PartialEq + One + AddAssign + SubAssign,
{
    /// Returns an iterator without consuming the range
    ///
    /// # Examples
    ///
    /// ```rust
    /// extern crate a_range;
    ///
    /// let mut collection = Vec::new();
    /// for i in a_range::from(3).down_to(1).iter() {
    ///     collection.push(i * 3);
    /// }
    ///
    /// assert_eq!(collection, vec![9, 6, 3]);
    /// ```
    ///
    /// # Note
    ///
    /// Clones both upper and lower bounds of the index to be owned by the returned iterator.
    pub fn iter(&self) -> RangeIter<Idx, Downwards> {
        self.into_iter()
    }

    /// Collect range into a container
    ///
    /// Works for any container type that implements [`FromIterator`].
    ///
    /// # Examples
    ///
    /// Basic usage, creating a [`Vec`]. See also [`Range::to_vec`]
    ///
    /// ```rust
    /// extern crate a_range;
    ///
    /// let collection: Vec<_> = a_range::from(42).down_to(38).collect();
    ///
    /// assert_eq!(collection, vec![42, 41, 40, 39, 38]);
    /// ```
    ///
    /// Using `collect()` to make a [`std::collections::HashSet`]
    ///
    /// ```rust
    /// extern crate a_range;
    /// use std::collections::HashSet;
    ///
    /// let collection: HashSet<_> = a_range::from(42).down_to(38).collect();
    ///
    /// assert!(collection.contains(&39));
    /// ```
    pub fn collect<B>(self) -> B
    where
        B: FromIterator<Idx>,
    {
        self.into_iter().collect()
    }

    /// Turn range into a [Vec]
    ///
    /// # Examples
    ///
    /// ```rust
    /// extern crate a_range;
    ///
    /// let vector = a_range::from(42).down_to(38).to_vec();
    ///
    /// assert_eq!(vector, vec![42, 41, 40, 39, 38]);
    /// ```
    pub fn to_vec(&self) -> Vec<Idx> {
        self.into_iter().collect()
    }
}

impl<'a, Idx> IntoIterator for &'a Range<Idx, Upwards>
where
    Idx: Clone + PartialEq + One + AddAssign + SubAssign,
{
    type Item = Idx;
    type IntoIter = RangeIter<Idx, Upwards>;

    /// Returns an iterator without consuming the range
    ///
    /// # Note
    ///
    /// Clones both upper and lower bounds of the index to be owned by the returned iterator.
    fn into_iter(self) -> Self::IntoIter {
        RangeIter {
            current: self.from.clone(),
            limit: self.to.clone(),
            direction: self.direction,
            init: false,
        }
    }
}

impl<Idx> IntoIterator for Range<Idx, Upwards>
=======
impl<Idx, Dir> IntoIterator for Range<Idx, Dir>
>>>>>>> 6fa32b60
where
    Idx: Clone + PartialEq + One + AddAssign + SubAssign,
    Dir: Direction<Idx>,
{
    type Item = Idx;
<<<<<<< HEAD
    type IntoIter = RangeIter<Idx, Upwards>;

    /// Returns an iterator without consuming the range
    ///
    /// # Note
    ///
    /// Clones both upper and lower bounds of the index to be owned by the returned iterator.
    fn into_iter(self) -> Self::IntoIter {
        RangeIter {
            current: self.from,
            limit: self.to,
            direction: self.direction,
            init: false,
        }
    }
}

impl<Idx> IntoIterator for Range<Idx, Downwards>
where
    Idx: Clone + PartialEq + One + AddAssign + SubAssign,
{
    type Item = Idx;
    type IntoIter = RangeIter<Idx, Downwards>;
=======
    type IntoIter = RangeIter<Idx, Dir>;
>>>>>>> 6fa32b60

    fn into_iter(self) -> Self::IntoIter {
        RangeIter {
            current: self.from,
            limit: self.to,
            direction: self.direction,
            init: false,
        }
    }
}

impl<'a, Idx> IntoIterator for &'a Range<Idx, Downwards>
where
    Idx: Clone + PartialEq + One + AddAssign + SubAssign,
{
    type Item = Idx;
    type IntoIter = RangeIter<Idx, Downwards>;

    fn into_iter(self) -> Self::IntoIter {
        RangeIter {
            current: self.from.clone(),
            limit: self.to.clone(),
            direction: self.direction,
            init: false,
        }
    }
}

/// Conversions to [`std::ops::Range`]
impl<Idx> Range<Idx, Upwards>
where
    Idx: Clone + One + AddAssign,
{
    /// Turn range into a [`std::ops::Range`]
    ///
    /// # Examples
    ///
    /// ```rust
    /// extern crate a_range;
    ///
    /// let std_range = a_range::from(42).up_to(48).as_std_range();
    ///
    /// assert_eq!(std_range, 42..49);
    /// ```
    pub fn as_std_range(&self) -> std::ops::Range<Idx> {
        // std::ops::Range upper bounds are excluded, so add one
        let mut to = self.to.clone();
        to += Idx::one();

        self.from.clone()..to
    }
}

/// Conversions to [`std::ops::Range`]
impl<Idx> Into<std::ops::Range<Idx>> for Range<Idx, Upwards>
where
    Idx: Clone + One + AddAssign,
{
    /// Turn range into a [`std::ops::Range`]
    ///
    /// # Examples
    ///
    /// ```rust
    /// extern crate a_range;
    ///
    /// let std_range: std::ops::Range<_> = a_range::from(42).up_to(48).into();
    ///
    /// assert_eq!(std_range, 42..49);
    /// ```
    fn into(self) -> std::ops::Range<Idx> {
        self.as_std_range()
    }
}

/// Conversions to [`std::ops::RangeInclusive`]
impl<Idx> Range<Idx, Upwards>
where
    Idx: Clone + One + AddAssign,
{
    /// Turn range into a [`std::ops::RangeInclusive`]
    ///
    /// # Examples
    ///
    /// ```rust
    /// extern crate a_range;
    ///
    /// let std_range = a_range::from(42).up_to(48).as_std_range_inclusive();
    ///
    /// assert_eq!(std_range, 42..=48);
    /// ```
    pub fn as_std_range_inclusive(&self) -> std::ops::RangeInclusive<Idx> {
        self.from.clone()..=self.to.clone()
    }
}

/// Conversions to [`std::ops::RangeInclusive`]
impl<Idx> Into<std::ops::RangeInclusive<Idx>> for Range<Idx, Upwards>
where
    Idx: Clone + One + AddAssign,
{
    /// Turn range into a [`std::ops::RangeInclusive`]
    ///
    /// # Examples
    ///
    /// ```rust
    /// extern crate a_range;
    ///
    /// let std_range: std::ops::RangeInclusive<_> = a_range::from(42).up_to(48).into();
    ///
    /// assert_eq!(std_range, 42..=48);
    /// ```
    fn into(self) -> std::ops::RangeInclusive<Idx> {
        self.as_std_range_inclusive()
    }
}

/// Iterator over a range
///
/// Construct this by calling `into_iter()` on a [`Range`].
///
/// # Note
///
/// This is generic over the index. The type parameter for the direction is an implementation
/// detail to ensure this is a type-level constant (instead of it being checked at runtime).
pub struct RangeIter<Idx, Direction> {
    current: Idx,
    limit: Idx,
    #[allow(unused)]
    direction: Direction,
    init: bool,
}

/// Iterate over a the provided range
///
/// # Examples
///
/// ```rust
/// extern crate a_range;
///
/// let up = a_range::from(1).up_to(3);
/// let mut up_iter = up.into_iter();
///
/// // Each call to `next()` gives us the next number in the range:
/// assert_eq!(up_iter.next(), Some(1));
/// assert_eq!(up_iter.next(), Some(2));
/// assert_eq!(up_iter.next(), Some(3));
///
/// // Until the range is done
/// assert_eq!(up_iter.next(), None);
///
/// let down = a_range::from(3).down_to(1);
/// let mut down = down.into_iter();
///
/// // Each call to `next()` gives us the next number in the range:
/// assert_eq!(down.next(), Some(3));
/// assert_eq!(down.next(), Some(2));
/// assert_eq!(down.next(), Some(1));
///
/// // Until the range is done
/// assert_eq!(down.next(), None);
/// ```
impl<Idx, Dir> Iterator for RangeIter<Idx, Dir>
where
    Idx: Clone + PartialEq + One + AddAssign + SubAssign,
    Dir: Direction<Idx>,
{
    type Item = Idx;

    fn next(&mut self) -> Option<Self::Item> {
        if !self.init {
            self.init = true;

            return Some(self.current.clone());
        }

        if self.current == self.limit {
            return None;
        }

        Dir::step(&mut self.current);

        Some(self.current.clone())
    }
}

#[test]
fn readme_code_examples() {
    docmatic::assert_file("README.md");
}

#[test]
fn range_collect() {
    let x: Vec<i32> = from(10).up_to(14).into_iter().take(10).collect();
    assert_eq!(x, vec![10, 11, 12, 13, 14]);
}

#[test]
fn rev_range_collect() {
    let x: Vec<i32> = from(14).down_to(10).into_iter().take(10).collect();
    assert_eq!(x, vec![14, 13, 12, 11, 10]);
}

#[test]
#[should_panic]
fn fail_up_to_invalid_range() {
    from(40).up_to(39);
}

#[test]
#[should_panic]
fn fail_down_to_invalid_range() {
    from(40).down_to(41);
}

#[test]
fn up_to_equivalent_val() {
    let r = from(10).up_to(10);

    assert_eq!(r.to_vec(), vec![10]);
}

#[test]
fn down_to_equivalent_val() {
    let r = from(10).down_to(10);

    assert_eq!(r.to_vec(), vec![10]);
}

#[cfg(test)]
proptest! {
    #[test]
    fn proptest_as_std_range(beg in 0u8..255, end in 0u8..255) { // 255 to prevent overflow
        prop_assume!(beg <= end);

        let r = from(beg).up_to(end);

        let u: Vec<_> = r.as_std_range().collect();
        let v: Vec<_> = r.into_iter().collect();

        prop_assert_eq!(u, v);
    }

    #[test]
    fn proptest_as_std_range_inclusive(beg in 0u8.., end in 0u8..) {
        prop_assume!(beg <= end);

        let r = from(beg).up_to(end);

        let u: Vec<_> = r.as_std_range_inclusive().collect();
        let v: Vec<_> = r.into_iter().collect();

        prop_assert_eq!(u, v);
    }

    #[test]
    fn up_to_iter_length(beg in 0usize..10000, end in 0usize..10000) {
        prop_assume!(beg <= end);

        let range = from(beg).up_to(end);
        prop_assert_eq!(range.into_iter().count(), end - beg + 1);
    }

    #[test]
    fn down_to_iter_length(beg in 0usize..10000, end in 0usize..10000) {
        prop_assume!(beg >= end);

        let range = from(beg).down_to(end);
        prop_assert_eq!(range.into_iter().count(), beg - end + 1);
    }
}<|MERGE_RESOLUTION|>--- conflicted
+++ resolved
@@ -187,7 +187,7 @@
 pub struct Downwards;
 
 #[doc(hidden)]
-pub trait Direction<Idx> {
+pub trait Direction<Idx>: Clone {
     fn step(i: &mut Idx);
 }
 
@@ -233,7 +233,7 @@
     /// # Note
     ///
     /// Clones both upper and lower bounds of the index to be owned by the returned iterator.
-    pub fn iter(&self) -> RangeIter<Idx, Upwards> {
+    pub fn iter(&self) -> RangeIter<Idx, Dir> {
         self.into_iter()
     }
 
@@ -287,122 +287,15 @@
     }
 }
 
-<<<<<<< HEAD
-/// Range counting down
-impl<Idx> Range<Idx, Downwards>
-where
-    Idx: Clone + PartialEq + One + AddAssign + SubAssign,
-{
-    /// Returns an iterator without consuming the range
-    ///
-    /// # Examples
-    ///
-    /// ```rust
-    /// extern crate a_range;
-    ///
-    /// let mut collection = Vec::new();
-    /// for i in a_range::from(3).down_to(1).iter() {
-    ///     collection.push(i * 3);
-    /// }
-    ///
-    /// assert_eq!(collection, vec![9, 6, 3]);
-    /// ```
-    ///
-    /// # Note
-    ///
-    /// Clones both upper and lower bounds of the index to be owned by the returned iterator.
-    pub fn iter(&self) -> RangeIter<Idx, Downwards> {
-        self.into_iter()
-    }
-
-    /// Collect range into a container
-    ///
-    /// Works for any container type that implements [`FromIterator`].
-    ///
-    /// # Examples
-    ///
-    /// Basic usage, creating a [`Vec`]. See also [`Range::to_vec`]
-    ///
-    /// ```rust
-    /// extern crate a_range;
-    ///
-    /// let collection: Vec<_> = a_range::from(42).down_to(38).collect();
-    ///
-    /// assert_eq!(collection, vec![42, 41, 40, 39, 38]);
-    /// ```
-    ///
-    /// Using `collect()` to make a [`std::collections::HashSet`]
-    ///
-    /// ```rust
-    /// extern crate a_range;
-    /// use std::collections::HashSet;
-    ///
-    /// let collection: HashSet<_> = a_range::from(42).down_to(38).collect();
-    ///
-    /// assert!(collection.contains(&39));
-    /// ```
-    pub fn collect<B>(self) -> B
-    where
-        B: FromIterator<Idx>,
-    {
-        self.into_iter().collect()
-    }
-
-    /// Turn range into a [Vec]
-    ///
-    /// # Examples
-    ///
-    /// ```rust
-    /// extern crate a_range;
-    ///
-    /// let vector = a_range::from(42).down_to(38).to_vec();
-    ///
-    /// assert_eq!(vector, vec![42, 41, 40, 39, 38]);
-    /// ```
-    pub fn to_vec(&self) -> Vec<Idx> {
-        self.into_iter().collect()
-    }
-}
-
-impl<'a, Idx> IntoIterator for &'a Range<Idx, Upwards>
-where
-    Idx: Clone + PartialEq + One + AddAssign + SubAssign,
-{
-    type Item = Idx;
-    type IntoIter = RangeIter<Idx, Upwards>;
-
-    /// Returns an iterator without consuming the range
-    ///
-    /// # Note
-    ///
-    /// Clones both upper and lower bounds of the index to be owned by the returned iterator.
-    fn into_iter(self) -> Self::IntoIter {
-        RangeIter {
-            current: self.from.clone(),
-            limit: self.to.clone(),
-            direction: self.direction,
-            init: false,
-        }
-    }
-}
-
-impl<Idx> IntoIterator for Range<Idx, Upwards>
-=======
 impl<Idx, Dir> IntoIterator for Range<Idx, Dir>
->>>>>>> 6fa32b60
 where
     Idx: Clone + PartialEq + One + AddAssign + SubAssign,
     Dir: Direction<Idx>,
 {
     type Item = Idx;
-<<<<<<< HEAD
-    type IntoIter = RangeIter<Idx, Upwards>;
-
-    /// Returns an iterator without consuming the range
-    ///
-    /// # Note
-    ///
-    /// Clones both upper and lower bounds of the index to be owned by the returned iterator.
+    type IntoIter = RangeIter<Idx, Dir>;
+
+    /// Turn this range into an iterator
     fn into_iter(self) -> Self::IntoIter {
         RangeIter {
             current: self.from,
@@ -413,38 +306,24 @@
     }
 }
 
-impl<Idx> IntoIterator for Range<Idx, Downwards>
+impl<'a, Idx, Dir> IntoIterator for &'a Range<Idx, Dir>
 where
     Idx: Clone + PartialEq + One + AddAssign + SubAssign,
+    Dir: Direction<Idx>,
 {
     type Item = Idx;
-    type IntoIter = RangeIter<Idx, Downwards>;
-=======
     type IntoIter = RangeIter<Idx, Dir>;
->>>>>>> 6fa32b60
-
-    fn into_iter(self) -> Self::IntoIter {
-        RangeIter {
-            current: self.from,
-            limit: self.to,
-            direction: self.direction,
-            init: false,
-        }
-    }
-}
-
-impl<'a, Idx> IntoIterator for &'a Range<Idx, Downwards>
-where
-    Idx: Clone + PartialEq + One + AddAssign + SubAssign,
-{
-    type Item = Idx;
-    type IntoIter = RangeIter<Idx, Downwards>;
-
+
+    /// Returns an iterator without consuming the range
+    ///
+    /// # Note
+    ///
+    /// Clones both upper and lower bounds of the index to be owned by the returned iterator.
     fn into_iter(self) -> Self::IntoIter {
         RangeIter {
             current: self.from.clone(),
             limit: self.to.clone(),
-            direction: self.direction,
+            direction: self.direction.clone(),
             init: false,
         }
     }
