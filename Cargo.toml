[package]
name = "a-range"
version = "0.1.0"
authors = ["Pascal Hertleif <killercup@gmail.com>"]
description = "Write quick and explict ranges in Rust"
license = "Apache-2.0 OR MIT"
readme = "README.md"
repository = "https://github.com/killercup/a-range"

[dependencies]
num-traits = "0.2.6"

<<<<<<< HEAD
[features]
nightly = []
=======
[dev-dependencies]
proptest = "0.8.7"
>>>>>>> 99a2d553

[badges]
travis-ci = { repository = "killercup/a-range" }

[package.metadata.docs.rs]
features = ["nightly"]
no-default-features = true<|MERGE_RESOLUTION|>--- conflicted
+++ resolved
@@ -10,13 +10,11 @@
 [dependencies]
 num-traits = "0.2.6"
 
-<<<<<<< HEAD
 [features]
 nightly = []
-=======
+
 [dev-dependencies]
 proptest = "0.8.7"
->>>>>>> 99a2d553
 
 [badges]
 travis-ci = { repository = "killercup/a-range" }
